--- conflicted
+++ resolved
@@ -58,47 +58,10 @@
     }
 }
 
-<<<<<<< HEAD
-/// Sets the window icon from the Conf's [`window_icon`](conf/struct.WindowSetup.html#structfield.icon)
-/// field. An empty string in the Conf's `window_icon`
-/// means to do nothing.
-fn set_window_icon(context: &mut Context) -> GameResult<()> {
-    // This clone is a little annoying, but, borrowing is inconvenient.
-    let icon = &context.conf.window_setup.icon.clone();
-    if !icon.is_empty() {
-        let mut f = context.filesystem.open(icon)?;
-        let mut buf = Vec::new();
-        f.read_to_end(&mut buf)?;
-        let image = image::load_from_memory(&buf)?;
-        let image_data = &mut image.to_rgba();
-        // The "pitch" parameter here is not the count
-        // between pixels, but the count between rows.
-        // For some retarded reason.
-        // Also SDL seems to have strange ideas of what
-        // "RGBA" means.
-        let surface = surface::Surface::from_data(
-            image_data,
-            image.width(),
-            image.height(),
-            image.width() * 4,
-            pixels::PixelFormatEnum::ABGR8888,
-        )?;
-        let window = graphics::get_window_mut(context);
-        window.set_icon(surface);
-    };
-    Ok(())
-}
-
-impl Context {
-    /// Tries to create a new `Context` using settings from the given config file.
-    /// Usually called by [`Context::load_from_conf()`](#method.load_from_conf).
-    fn from_conf(conf: conf::Conf, fs: Filesystem, sdl_context: Sdl) -> GameResult<Context> {
-=======
 impl Context {
     /// Tries to create a new Context using settings from the given [`Conf`](../conf/struct.Conf.html) object.
     /// Usually called by [`ContextBuilder::build()`](struct.ContextBuilder.html#method.build).
     fn from_conf(conf: conf::Conf, fs: Filesystem) -> GameResult<(Context, winit::EventsLoop)> {
->>>>>>> d455fd1e
         let debug_id = DebugId::new();
         let audio_context: Box<dyn audio::AudioContext> = if conf.modules.audio {
             Box::new(audio::RodioAudioContext::new()?)
@@ -137,63 +100,7 @@
             debug_id,
         };
 
-<<<<<<< HEAD
-        set_window_icon(&mut ctx)?;
-
-        Ok(ctx)
-    }
-
-    /// Tries to create a new Context by loading a config
-    /// file from its default path, using the given `Conf`
-    /// object as a default if none is found.
-    ///
-    /// The `game_id` and `author` are game-specific strings that
-    /// are used to locate the default storage locations for the
-    /// platform it looks in, as documented in the [`filesystem`](filesystem/index.html)
-    /// module.  You can also always debug-print the
-    /// [`Context::filesystem`](#structfield.filesystem) field to see what paths it is
-    /// searching.
-    pub fn load_from_conf(
-        game_id: &'static str,
-        author: &'static str,
-        default_config: conf::Conf,
-    ) -> GameResult<Context> {
-        let sdl_context = sdl2::init()?;
-        let mut fs = Filesystem::new(game_id, author)?;
-
-        let config = match fs.read_config() {
-            Ok(config) => {
-                info!("Loading conf.toml");
-                config
-            }
-            Err(e) => {
-                info!("Could not load conf.toml, using default: {:?}", e);
-                default_config
-            }
-        };
-
-        Context::from_conf(config, fs, sdl_context)
-    }
-
-    /// Prints out information on the resources subsystem.
-    pub fn print_resource_stats(&mut self) {
-        // TODO: consider using logging macros.
-        // ACTUALLY TODO: Deprecate this in favor of filesystem.log_all()
-        self.filesystem.print_all();
-    }
-
-    /// Triggers a [`Quit`](event/enum.Event.html#variant.Quit) event.
-    pub fn quit(&mut self) -> GameResult<()> {
-        let now_dur = timer::get_time_since_start(self);
-        let now = timer::duration_to_f64(now_dur);
-        let e = sdl2::event::Event::Quit {
-            timestamp: now as u32,
-        };
-        // println!("Pushing event {:?}", e);
-        self.event_context.push_event(e).map_err(GameError::from)
-=======
         Ok((ctx, events_loop))
->>>>>>> d455fd1e
     }
 
     /// Feeds an `Event` into the `Context` so it can update any internal
@@ -262,17 +169,8 @@
 
 use std::path;
 
-<<<<<<< HEAD
-/// A builder object for creating a context.
-///
-/// Can do everything the [`Context::load_from_conf()`](struct.Context.html#method.load_from_conf)
-/// method does, plus you can also specify new paths to add to the resource path list
-/// at build time instead of using [`filesystem::mount()`](filesystem/fn.mount.html).
-#[derive(Debug)]
-=======
 /// A builder object for creating a [`Context`](struct.Context.html).
 #[derive(Debug, Clone, PartialEq)]
->>>>>>> d455fd1e
 pub struct ContextBuilder {
     pub(crate) game_id: &'static str,
     pub(crate) author: &'static str,
@@ -282,11 +180,7 @@
 }
 
 impl ContextBuilder {
-<<<<<<< HEAD
-    /// Create a new `ContextBuilder`
-=======
     /// Create a new `ContextBuilder` with default settings.
->>>>>>> d455fd1e
     pub fn new(game_id: &'static str, author: &'static str) -> Self {
         Self {
             game_id,
@@ -350,12 +244,7 @@
     }
 
     /// Build the `Context`.
-<<<<<<< HEAD
-    pub fn build(self) -> GameResult<Context> {
-        let sdl_context = sdl2::init()?;
-=======
     pub fn build(self) -> GameResult<(Context, winit::EventsLoop)> {
->>>>>>> d455fd1e
         let mut fs = Filesystem::new(self.game_id, self.author)?;
 
         for path in &self.paths {
@@ -384,21 +273,12 @@
 #[cfg(debug_assertions)]
 static DEBUG_ID_COUNTER: AtomicUsize = ATOMIC_USIZE_INIT;
 
-<<<<<<< HEAD
-/// This is a type that contains a unique ID for each [`Context`](struct.Context.html)
-/// and is contained in each thing created from the `Context` which contains
-/// data that becomes invalid when the `Context` goes away (i.e., texture
-/// handles).  When compiling without assertions (i.e., in release mode) it
-/// is replaced with a zero-size type, compiles down to nothing,
-/// and should disappear entirely with a puff of optimization logic.
-=======
 /// This is a type that contains a unique ID for each `Context` and
 /// is contained in each thing created from the `Context` which
 /// becomes invalid when the `Context` goes away (for example, `Image` because
 /// it contains texture handles).  When compiling without assertions
 /// (in release mode) it is replaced with a zero-size type, compiles
 /// down to nothing, disappears entirely with a puff of optimization logic.
->>>>>>> d455fd1e
 #[derive(Debug, Copy, Clone, PartialEq, Eq)]
 #[cfg(debug_assertions)]
 pub(crate) struct DebugId(u32);
