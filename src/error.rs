--- conflicted
+++ resolved
@@ -7,18 +7,12 @@
 /// An enum containing all kinds of game framework errors.
 #[derive(Debug)]
 pub enum GameError {
-<<<<<<< HEAD
-=======
     /// An error when intializing the graphics system.
     GraphicsInitializationError,
     /// An error in the filesystem layout
     FilesystemError(String),
->>>>>>> f87f0783
     /// An error in the config file
     ConfigError(String),
-
-    /// An error in the filesystem layout
-    FilesystemError(String),
 
     /// Something went wrong trying to read from a file
     #[allow(clippy::upper_case_acronyms)]
@@ -55,41 +49,26 @@
 
     /// Something went wrong trying to load a font
     FontError(glyph_brush::ab_glyph::InvalidFont),
-<<<<<<< HEAD
-
-=======
     /// Shader encoding error (not valid utf-8)
     ShaderEncodingError(FromUtf8Error),
->>>>>>> f87f0783
     /// Something went wrong applying video settings.
     VideoError(String),
 
     /// Something went wrong with the `gilrs` gamepad-input library.
-<<<<<<< HEAD
     GamepadError(gilrs::Error),
 
     /// Something went wrong in the renderer
     RenderError(String),
-=======
-    GamepadError(String),
     /// Something went wrong with the `lyon` shape-tesselation library.
     LyonError(String),
     /// Something went wrong when drawing text.
     GlyphBrushError(glyph_brush::BrushError),
-    /// Attempted to draw text with a non-existent font name.
-    FontSelectError(String),
->>>>>>> f87f0783
     /// Something went wrong when asynchronously mapping a GPU buffer.
     BufferAsyncError(wgpu::BufferAsyncError),
     /// Something went wrong while tessellating a shape.
     TessellationError(lyon::lyon_tessellation::TessellationError),
     /// Something went wrong while building geometry.
     GeometryBuilderError(lyon::lyon_tessellation::GeometryBuilderError),
-    /// Something went wrong when drawing text.
-    GlyphBrushError(glyph_brush::BrushError),
-
-    /// Something went wrong when spawning a task with `futures`.
-    SpawnError(futures::task::SpawnError),
 
     /// Deadlock when trying to lock a mutex.
     LockError,
@@ -109,10 +88,6 @@
             GameError::RequestDeviceError(e) => {
                 write!(f, "Failed to request logical device: {}", e)
             }
-<<<<<<< HEAD
-            GameError::SpawnError(e) => {
-                write!(f, "Failed to spawn a task with `futures`: {}", e)
-            }
             GameError::GlyphBrushError(e) => write!(f, "Text rendering error: {}", e),
             GameError::FontSelectError { font } => write!(f, "No such font '{}'", font),
             GameError::BufferAsyncError(e) => write!(f, "Async buffer map error: {}", e),
@@ -126,11 +101,6 @@
                 "Error while tesselating shape (did you give it an infinity or NaN?): {:?}",
                 e
             ),
-=======
-            GameError::GlyphBrushError(ref e) => write!(f, "Text rendering error: {}", e),
-            GameError::FontSelectError(ref e) => write!(f, "No such font '{}'", e),
-            GameError::BufferAsyncError(ref e) => write!(f, "Async buffer map error: {}", e),
->>>>>>> f87f0783
             _ => write!(f, "GameError {:?}", self),
         }
     }
@@ -138,24 +108,13 @@
 
 impl Error for GameError {
     fn cause(&self) -> Option<&dyn Error> {
-<<<<<<< HEAD
         match self {
             GameError::RequestDeviceError(e) => Some(e),
             GameError::WindowCreationError(e) => Some(&**e),
             GameError::IOError(e) => Some(&**e),
             GameError::FontError(e) => Some(e),
-            GameError::SpawnError(e) => Some(e),
             GameError::GlyphBrushError(e) => Some(e),
             GameError::BufferAsyncError(e) => Some(e),
-=======
-        match *self {
-            GameError::RequestDeviceError(ref e) => Some(e),
-            GameError::WindowCreationError(ref e) => Some(&**e),
-            GameError::IOError(ref e) => Some(&**e),
-            GameError::FontError(ref e) => Some(e),
-            GameError::GlyphBrushError(ref e) => Some(e),
-            GameError::BufferAsyncError(ref e) => Some(e),
->>>>>>> f87f0783
             _ => None,
         }
     }
