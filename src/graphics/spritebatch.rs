//! A [`SpriteBatch`](struct.SpriteBatch.html) is a way to
//! efficiently draw a large number of copies of the same image, or part
//! of the same image.  It's useful for implementing tiled maps,
//! spritesheets, particles, and other such things.
//!
//! Essentially this uses a technique called "instancing" to queue up
//! a large amount of location/position data in a buffer, then feed it
//! to the graphics card all in one go.
//!
//! Also it's super slow in `rustc`'s default debug mode, because
//! `rustc` adds a lot of checking to the vector accesses and math.
//! If you use it, it's recommended to crank up the `opt-level` for
//! debug mode in your game's `Cargo.toml`.

use crate::context::Context;
use crate::error;
use crate::error::GameResult;
use crate::graphics::shader::BlendMode;
<<<<<<< HEAD
use crate::graphics::types::{FilterMode, Matrix4};
use crate::graphics::{self, transform_rect, BackendSpec, DrawTransform, Rect};
=======
use crate::graphics::types::FilterMode;
use crate::graphics::{
    self, transform_rect, BackendSpec, DrawParam, DrawTransform, Rect, Transform,
};
>>>>>>> e33b4034
use gfx::Factory;

/// A `SpriteBatch` draws a number of copies of the same image, using a single draw call.
///
/// This is generally faster than drawing the same sprite with many
/// invocations of [`draw()`](../fn.draw.html), though it has a bit of
/// overhead to set up the batch.  This overhead makes it run very
/// slowly in `debug` mode because it spends a lot of time on array
/// bounds checking and un-optimized math; you need to build with
/// optimizations enabled to really get the speed boost.
#[derive(Debug, Clone, PartialEq)]
pub struct SpriteBatch {
    image: graphics::Image,
    sprites: Vec<graphics::DrawParam>,
    blend_mode: Option<BlendMode>,
}

/// An index of a particular sprite in a `SpriteBatch`.
#[derive(Copy, Clone, Debug, PartialEq, Eq, PartialOrd, Ord, Hash)]
pub struct SpriteIdx(pub usize);

impl SpriteBatch {
    /// Creates a new `SpriteBatch`, drawing with the given image.
    ///
    /// Takes ownership of the `Image`, but cloning an `Image` is
    /// cheap since they have an internal `Arc` containing the actual
    /// image data.
    pub fn new(image: graphics::Image) -> Self {
        Self {
            image,
            sprites: vec![],
            blend_mode: None,
        }
    }

    /// Adds a new sprite to the sprite batch.
    ///
    /// Returns a handle with which to modify the sprite using
    /// [`set()`](#method.set)
    pub fn add<P>(&mut self, param: P) -> SpriteIdx
    where
        P: Into<graphics::DrawParam>,
    {
        self.sprites.push(param.into());
        SpriteIdx(self.sprites.len() - 1)
    }

    /// Alters a sprite in the batch to use the given draw params
    pub fn set<P>(&mut self, handle: SpriteIdx, param: P) -> GameResult
    where
        P: Into<graphics::DrawParam>,
    {
        if handle.0 < self.sprites.len() {
            self.sprites[handle.0] = param.into();
            Ok(())
        } else {
            Err(error::GameError::RenderError(String::from(
                "Provided index is out of bounds.",
            )))
        }
    }

    /// Immediately sends all data in the batch to the graphics card.
    ///
    /// Generally just calling [`graphics::draw()`](../fn.draw.html) on the `SpriteBatch`
    /// will do this automatically.
    fn flush(&self, ctx: &mut Context, image: &graphics::Image) -> GameResult {
        // This is a little awkward but this is the right place
        // to do whatever transformations need to happen to DrawParam's.
        // We have a Context, and *everything* must pass through this
        // function to be drawn, so.
        // Though we do awkwardly have to allocate a new vector.
        // ...though upon benchmarking, the actual allocation is basically nothing,
        // the cost in debug mode is alllll math.
        let new_sprites = self
            .sprites
            .iter()
            .map(|param| {
                // Copy old params
                let src_width = param.src.w;
                let src_height = param.src.h;
<<<<<<< HEAD
                let sx = src_width * f32::from(image.width);
                let sy = src_height * f32::from(image.height);
                let real_scale = param.matrix * Matrix4::from_scale(glam::Vec3::new(sx, sy, 1.0));
                let mut new_param = *param;
                new_param.matrix = real_scale.into();
=======
                let new_param = match param.trans {
                    Transform::Values { scale, .. } => {
                        let new_scale = mint::Vector2 {
                            x: scale.x * src_width * f32::from(image.width),
                            y: scale.y * src_height * f32::from(image.height),
                        };
                        param.scale(new_scale)
                    }
                    Transform::Matrix(_) => *param,
                };
>>>>>>> e33b4034
                let primitive_param = graphics::DrawTransform::from(new_param);
                primitive_param.to_instance_properties(ctx.gfx_context.is_srgb())
            })
            .collect::<Vec<_>>();

        let gfx = &mut ctx.gfx_context;
        if gfx.data.rect_instance_properties.len() < self.sprites.len() {
            gfx.data.rect_instance_properties = gfx.factory.create_buffer(
                self.sprites.len(),
                gfx::buffer::Role::Vertex,
                gfx::memory::Usage::Dynamic,
                gfx::memory::Bind::TRANSFER_DST,
            )?;
        }
        gfx.encoder
            .update_buffer(&gfx.data.rect_instance_properties, &new_sprites[..], 0)?;
        Ok(())
    }

    /// Removes all data from the sprite batch.
    pub fn clear(&mut self) {
        self.sprites.clear();
    }

    /// Unwraps and returns the contained `Image`
    pub fn into_inner(self) -> graphics::Image {
        self.image
    }

    /// Replaces the contained `Image`, returning the old one.
    pub fn set_image(&mut self, image: graphics::Image) -> graphics::Image {
        use std::mem;
        mem::replace(&mut self.image, image)
    }

    /// Get the filter mode for the SpriteBatch.
    pub fn filter(&self) -> FilterMode {
        self.image.filter()
    }

    /// Set the filter mode for the SpriteBatch.
    pub fn set_filter(&mut self, mode: FilterMode) {
        self.image.set_filter(mode);
    }
}

impl graphics::Drawable for SpriteBatch {
    fn draw(&self, ctx: &mut Context, param: DrawParam) -> GameResult {
        // Awkwardly we must update values on all sprites and such.
        // Also awkwardly we have this chain of colors with differing priorities.
        self.flush(ctx, &self.image)?;
        let gfx = &mut ctx.gfx_context;
        let sampler = gfx
            .samplers
            .get_or_insert(self.image.sampler_info, gfx.factory.as_mut());
        gfx.data.vbuf = gfx.quad_vertex_buffer.clone();
        let typed_thingy = gfx
            .backend_spec
            .raw_to_typed_shader_resource(self.image.texture.clone());
        gfx.data.tex = (typed_thingy, sampler);

        let mut slice = gfx.quad_slice.clone();
        slice.instances = Some((self.sprites.len() as u32, 0));
        let curr_transform = gfx.transform();
        let m: DrawTransform = param.into();
        gfx.push_transform(curr_transform * m.matrix);
        gfx.calculate_transform_matrix();
        gfx.update_globals()?;
        let previous_mode: Option<BlendMode> = if let Some(mode) = self.blend_mode {
            let current_mode = gfx.blend_mode();
            if current_mode != mode {
                gfx.set_blend_mode(mode)?;
                Some(current_mode)
            } else {
                None
            }
        } else {
            None
        };
        gfx.draw(Some(&slice))?;
        if let Some(mode) = previous_mode {
            gfx.set_blend_mode(mode)?;
        }
        gfx.pop_transform();
        gfx.calculate_transform_matrix();
        gfx.update_globals()?;
        Ok(())
    }
    fn dimensions(&self, _ctx: &mut Context) -> Option<Rect> {
        if self.sprites.is_empty() {
            return None;
        }
        let dimensions = self.image.dimensions();
        self.sprites
            .iter()
            .map(|&param| transform_rect(dimensions, param))
            .fold(None, |acc: Option<Rect>, rect| {
                Some(if let Some(acc) = acc {
                    acc.combine_with(rect)
                } else {
                    rect
                })
            })
    }
    fn set_blend_mode(&mut self, mode: Option<BlendMode>) {
        self.blend_mode = mode;
    }
    fn blend_mode(&self) -> Option<BlendMode> {
        self.blend_mode
    }
}<|MERGE_RESOLUTION|>--- conflicted
+++ resolved
@@ -16,15 +16,10 @@
 use crate::error;
 use crate::error::GameResult;
 use crate::graphics::shader::BlendMode;
-<<<<<<< HEAD
-use crate::graphics::types::{FilterMode, Matrix4};
-use crate::graphics::{self, transform_rect, BackendSpec, DrawTransform, Rect};
-=======
 use crate::graphics::types::FilterMode;
 use crate::graphics::{
     self, transform_rect, BackendSpec, DrawParam, DrawTransform, Rect, Transform,
 };
->>>>>>> e33b4034
 use gfx::Factory;
 
 /// A `SpriteBatch` draws a number of copies of the same image, using a single draw call.
@@ -106,13 +101,6 @@
                 // Copy old params
                 let src_width = param.src.w;
                 let src_height = param.src.h;
-<<<<<<< HEAD
-                let sx = src_width * f32::from(image.width);
-                let sy = src_height * f32::from(image.height);
-                let real_scale = param.matrix * Matrix4::from_scale(glam::Vec3::new(sx, sy, 1.0));
-                let mut new_param = *param;
-                new_param.matrix = real_scale.into();
-=======
                 let new_param = match param.trans {
                     Transform::Values { scale, .. } => {
                         let new_scale = mint::Vector2 {
@@ -123,7 +111,6 @@
                     }
                     Transform::Matrix(_) => *param,
                 };
->>>>>>> e33b4034
                 let primitive_param = graphics::DrawTransform::from(new_param);
                 primitive_param.to_instance_properties(ctx.gfx_context.is_srgb())
             })
