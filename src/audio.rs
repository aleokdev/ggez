--- conflicted
+++ resolved
@@ -15,11 +15,8 @@
 use std::sync::atomic::{AtomicUsize, Ordering};
 use std::sync::Arc;
 
-<<<<<<< HEAD
-=======
 use crate::context::Has;
 use crate::error::GameError;
->>>>>>> f87f0783
 use crate::error::GameResult;
 use crate::filesystem::Filesystem;
 use crate::filesystem::InternalClone;
@@ -36,17 +33,8 @@
 
 impl AudioContext {
     /// Create new `AudioContext`.
-<<<<<<< HEAD
-    pub fn new() -> GameResult<Self> {
+    pub fn new(fs: &Filesystem) -> GameResult<Self> {
         let (stream, stream_handle) = rodio::OutputStream::try_default()?;
-=======
-    pub fn new(fs: &Filesystem) -> GameResult<Self> {
-        let (stream, stream_handle) = rodio::OutputStream::try_default().map_err(|_e| {
-            GameError::AudioError(String::from(
-                "Could not initialize sound system using default output device (for some reason)",
-            ))
-        })?;
->>>>>>> f87f0783
         Ok(Self {
             fs: InternalClone::clone(fs),
             _stream: stream,
@@ -302,18 +290,9 @@
     }
 
     /// Creates a new `Source` using the given `SoundData` object.
-<<<<<<< HEAD
-    pub fn from_data(audio: &AudioContext, data: SoundData) -> GameResult<Self> {
-        data.try_decode()?;
-=======
     pub fn from_data(audio: &impl Has<AudioContext>, data: SoundData) -> GameResult<Self> {
         let audio = audio.retrieve();
-        if !data.can_play() {
-            return Err(GameError::AudioError(
-                "Could not decode the given audio data".to_string(),
-            ));
-        }
->>>>>>> f87f0783
+        data.try_decode()?;
         let sink = rodio::Sink::try_new(audio.device())?;
         let cursor = io::Cursor::new(data);
         Ok(Source {
@@ -477,19 +456,10 @@
     }
 
     /// Creates a new `SpatialSource` using the given `SoundData` object.
-<<<<<<< HEAD
-    pub fn from_data(audio: &AudioContext, data: SoundData) -> GameResult<Self> {
-        data.try_decode()?;
-
-=======
     pub fn from_data(audio: &impl Has<AudioContext>, data: SoundData) -> GameResult<Self> {
         let audio = audio.retrieve();
-        if !data.can_play() {
-            return Err(GameError::AudioError(
-                "Could not decode the given audio data".to_string(),
-            ));
-        }
->>>>>>> f87f0783
+        data.try_decode()?;
+
         let sink = rodio::SpatialSink::try_new(
             audio.device(),
             [0.0, 0.0, 0.0],
