--- conflicted
+++ resolved
@@ -2,12 +2,7 @@
 use ggez;
 
 use ggez::event::{self, KeyCode, KeyMods};
-<<<<<<< HEAD
 use ggez::graphics::{self, Color, DrawMode};
-use ggez::nalgebra as na;
-=======
-use ggez::graphics::{self, DrawMode};
->>>>>>> 668be1d1
 use ggez::{Context, GameResult};
 use glam::*;
 use std::env;
@@ -92,13 +87,8 @@
     fn draw(&mut self, ctx: &mut Context) -> GameResult {
         graphics::clear(ctx, [0.1, 0.2, 0.3, 1.0].into());
 
-<<<<<<< HEAD
-        let origin: na::Point2<f32> = na::Point2::origin();
+        let origin = Vec2::zero();
         graphics::draw(ctx, &self.gridmesh, (origin, Color::WHITE))?;
-=======
-        let origin = Vec2::zero();
-        graphics::draw(ctx, &self.gridmesh, (origin, graphics::WHITE))?;
->>>>>>> 668be1d1
 
         let param = graphics::DrawParam::new()
             .dest(Vec2::new(400.0, 400.0))
