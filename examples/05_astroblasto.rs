--- conflicted
+++ resolved
@@ -2,11 +2,8 @@
 //! The idea is that this game is simple but still
 //! non-trivial enough to be interesting.
 
-<<<<<<< HEAD
-=======
 use getrandom;
 use ggez;
->>>>>>> 38323f04
 use ggez::audio;
 use ggez::audio::SoundSource;
 use ggez::conf;
@@ -14,11 +11,8 @@
 use ggez::graphics;
 use ggez::timer;
 use ggez::{Context, ContextBuilder, GameResult};
-<<<<<<< HEAD
-=======
 use glam::*;
 use oorandom::Rand32;
->>>>>>> 38323f04
 
 use std::env;
 use std::path;
